/*
 * Copyright (c) 2020 Devtron Labs
 *
 * Licensed under the Apache License, Version 2.0 (the "License");
 * you may not use this file except in compliance with the License.
 * You may obtain a copy of the License at
 *
 *    http://www.apache.org/licenses/LICENSE-2.0
 *
 * Unless required by applicable law or agreed to in writing, software
 * distributed under the License is distributed on an "AS IS" BASIS,
 * WITHOUT WARRANTIES OR CONDITIONS OF ANY KIND, either express or implied.
 * See the License for the specific language governing permissions and
 * limitations under the License.
 *
 */

package appstore

import (
	"encoding/json"
<<<<<<< HEAD
=======
	"fmt"
>>>>>>> 2dc25021
	"github.com/devtron-labs/devtron/api/bean"
	"github.com/devtron-labs/devtron/client/argocdServer"
	"github.com/devtron-labs/devtron/internal/sql/models"
	"github.com/devtron-labs/devtron/internal/sql/repository"
	"github.com/devtron-labs/devtron/internal/sql/repository/appstore"
	"github.com/devtron-labs/devtron/internal/sql/repository/chartConfig"
	"github.com/devtron-labs/devtron/internal/util"
	bean2 "github.com/devtron-labs/devtron/pkg/bean"
	"github.com/devtron-labs/devtron/pkg/cluster"
	"github.com/devtron-labs/devtron/pkg/user"
	"github.com/ghodss/yaml"
	"go.uber.org/zap"
	"strconv"
	"time"
)

type AppStoreApplication struct {
	Id                          int                                   `json:"id"`
	Name                        string                                `json:"name"`
	ChartRepoId                 int                                   `json:"chartRepoId"`
	Active                      bool                                  `json:"active"`
	ChartGitLocation            string                                `json:"chartGitLocation"`
	CreatedOn                   time.Time                             `json:"createdOn"`
	UpdatedOn                   time.Time                             `json:"updatedOn"`
	AppStoreApplicationVersions []*AppStoreApplicationVersionResponse `json:"appStoreApplicationVersions"`
}

type AppStoreApplicationVersionResponse struct {
	Id                      int       `json:"id"`
	Version                 string    `json:"version"`
	AppVersion              string    `json:"appVersion"`
	Created                 time.Time `json:"created"`
	Deprecated              bool      `json:"deprecated"`
	Description             string    `json:"description"`
	Digest                  string    `json:"digest"`
	Icon                    string    `json:"icon"`
	Name                    string    `json:"name"`
	ChartName               string    `json:"chartName"`
	AppStoreApplicationName string    `json:"appStoreApplicationName"`
	Home                    string    `json:"home"`
	Source                  string    `json:"source"`
	ValuesYaml              string    `json:"valuesYaml"`
	ChartYaml               string    `json:"chartYaml"`
	AppStoreId              int       `json:"appStoreId"`
	Latest                  bool      `json:"latest"`
	CreatedOn               time.Time `json:"createdOn"`
	RawValues               string    `json:"rawValues"`
	Readme                  string    `json:"readme"`
	UpdatedOn               time.Time `json:"updatedOn"`
	IsChartRepoActive       bool      `json:"isChartRepoActive"`
}

type HelmRepositoriesData struct {
	Name string `json:"name,omitempty"`
	Url  string `json:"url,omitempty"`
}

type KeyDto struct {
	Name string `json:"name,omitempty"`
	Key  string `json:"key,omitempty"`
	Url  string `json:"url,omitempty"`
}

type AcdConfigMapRepositoriesDto struct {
	Type           string  `json:"type,omitempty"`
	Name           string  `json:"name,omitempty"`
	Url            string  `json:"url,omitempty"`
	UsernameSecret *KeyDto `json:"usernameSecret,omitempty"`
	PasswordSecret *KeyDto `json:"passwordSecret,omitempty"`
	CaSecret       *KeyDto `json:"caSecret,omitempty"`
	CertSecret     *KeyDto `json:"certSecret,omitempty"`
	KeySecret      *KeyDto `json:"keySecret,omitempty"`
}

type ConfigMapDataDto struct {
<<<<<<< HEAD
	HelmRepositories *AcdConfigMapRepositoriesDto `json:"helm.repositories,omitempty"`
	Repositories     *AcdConfigMapRepositoriesDto `json:"repositories,omitempty"`
=======
	HelmRepositories string `json:"helm.repositories,omitempty"`
	Repositories     string `json:"repositories,omitempty"`
>>>>>>> 2dc25021
}

type AppStoreService interface {
	FindAllApps() ([]appstore.AppStoreWithVersion, error)
	FindChartDetailsById(id int) (AppStoreApplicationVersionResponse, error)
	FindChartVersionsByAppStoreId(appStoreId int) ([]AppStoreVersionsResponse, error)
	FindAppDetailsForAppstoreApplication(installedAppId, envId int) (bean.AppDetailContainer, error)
	GetReadMeByAppStoreApplicationVersionId(id int) (*ReadmeRes, error)

	SearchAppStoreChartByName(chartName string) ([]*appstore.ChartRepoSearch, error)
	CreateChartRepo(request *ChartRepoDto) (*chartConfig.ChartRepo, error)
	UpdateChartRepo(request *ChartRepoDto) (*chartConfig.ChartRepo, error)
}

const ChartRepoConfigMap string = "argocd-cm"
const ChartRepoConfigMapNamespace string = "devtroncd"

type AppStoreVersionsResponse struct {
	Version string `json:"version"`
	Id      int    `json:"id"`
}

type ReadmeRes struct {
	AppStoreApplicationVersionId int    `json:"appStoreApplicationVersionId"`
	Readme                       string `json:"readme"`
}
type AppStoreServiceImpl struct {
	logger                        *zap.SugaredLogger
	appStoreRepository            appstore.AppStoreRepository
	appStoreApplicationRepository appstore.AppStoreApplicationVersionRepository
	installedAppRepository        appstore.InstalledAppRepository
	userService                   user.UserService
	repoRepository                chartConfig.ChartRepoRepository
	K8sUtil                       *util.K8sUtil
	clusterService                cluster.ClusterService
	envService                    cluster.EnvironmentService
	versionService                argocdServer.VersionService
}

func NewAppStoreServiceImpl(logger *zap.SugaredLogger, appStoreRepository appstore.AppStoreRepository,
	appStoreApplicationRepository appstore.AppStoreApplicationVersionRepository, installedAppRepository appstore.InstalledAppRepository,
	userService user.UserService, repoRepository chartConfig.ChartRepoRepository, K8sUtil *util.K8sUtil,
	clusterService cluster.ClusterService, envService cluster.EnvironmentService,
	versionService argocdServer.VersionService) *AppStoreServiceImpl {
	return &AppStoreServiceImpl{
		logger:                        logger,
		appStoreRepository:            appStoreRepository,
		appStoreApplicationRepository: appStoreApplicationRepository,
		installedAppRepository:        installedAppRepository,
		userService:                   userService,
		repoRepository:                repoRepository,
		K8sUtil:                       K8sUtil,
		clusterService:                clusterService,
		envService:                    envService,
		versionService:                versionService,
	}
}

func (impl *AppStoreServiceImpl) FindAllApps() ([]appstore.AppStoreWithVersion, error) {
	appStoreApplications, err := impl.appStoreApplicationRepository.FindAll()
	if err != nil && !util.IsErrNoRows(err) {
		return nil, err
	}
	return appStoreApplications, nil
}

func (impl *AppStoreServiceImpl) FindChartDetailsById(id int) (AppStoreApplicationVersionResponse, error) {
	chartDetails, err := impl.appStoreApplicationRepository.FindById(id)
	if err != nil && !util.IsErrNoRows(err) {
		impl.logger.Error(err)
		return AppStoreApplicationVersionResponse{}, err
	}
	appStoreApplicationVersion := AppStoreApplicationVersionResponse{
		Id:                      chartDetails.Id,
		Version:                 chartDetails.Version,
		AppVersion:              chartDetails.AppVersion,
		Created:                 chartDetails.Created,
		Deprecated:              chartDetails.Deprecated,
		Description:             chartDetails.Description,
		Digest:                  chartDetails.Digest,
		Icon:                    chartDetails.Icon,
		Name:                    chartDetails.Name,
		ChartName:               chartDetails.AppStore.ChartRepo.Name,
		AppStoreApplicationName: chartDetails.AppStore.Name,
		Home:                    chartDetails.Home,
		Source:                  chartDetails.Source,
		ValuesYaml:              chartDetails.ValuesYaml,
		ChartYaml:               chartDetails.ChartYaml,
		AppStoreId:              chartDetails.AppStoreId,
		Latest:                  chartDetails.Latest,
		CreatedOn:               chartDetails.CreatedOn,
		UpdatedOn:               chartDetails.UpdatedOn,
		RawValues:               chartDetails.RawValues,
		Readme:                  chartDetails.Readme,
		IsChartRepoActive:       chartDetails.AppStore.ChartRepo.Active,
	}
	return appStoreApplicationVersion, nil
}

func (impl *AppStoreServiceImpl) FindChartVersionsByAppStoreId(appStoreId int) ([]AppStoreVersionsResponse, error) {
	appStoreVersions, err := impl.appStoreApplicationRepository.FindVersionsByAppStoreId(appStoreId)
	if err != nil && !util.IsErrNoRows(err) {
		impl.logger.Error(err)
		return nil, err
	}
	var appStoreVersionsResponse []AppStoreVersionsResponse
	for _, a := range appStoreVersions {
		res := AppStoreVersionsResponse{
			Id:      a.Id,
			Version: a.Version,
		}
		appStoreVersionsResponse = append(appStoreVersionsResponse, res)
	}
	return appStoreVersionsResponse, nil
}

func (impl *AppStoreServiceImpl) FindAppDetailsForAppstoreApplication(installedAppId, envId int) (bean.AppDetailContainer, error) {
	installedAppVerison, err := impl.installedAppRepository.GetInstalledAppVersionByInstalledAppIdAndEnvId(installedAppId, envId)
	if err != nil {
		impl.logger.Error(err)
		return bean.AppDetailContainer{}, err
	}
	deploymentContainer := bean.DeploymentDetailContainer{
		InstalledAppId:                installedAppVerison.InstalledApp.Id,
		AppId:                         installedAppVerison.InstalledApp.App.Id,
		AppStoreInstalledAppVersionId: installedAppVerison.Id,
		EnvironmentId:                 installedAppVerison.InstalledApp.EnvironmentId,
		AppName:                       installedAppVerison.InstalledApp.App.AppName,
		AppStoreChartName:             installedAppVerison.AppStoreApplicationVersion.AppStore.ChartRepo.Name,
		AppStoreChartId:               installedAppVerison.AppStoreApplicationVersion.AppStore.Id,
		AppStoreAppName:               installedAppVerison.AppStoreApplicationVersion.Name,
		AppStoreAppVersion:            installedAppVerison.AppStoreApplicationVersion.Version,
		EnvironmentName:               installedAppVerison.InstalledApp.Environment.Name,
		LastDeployedTime:              installedAppVerison.UpdatedOn.Format(bean2.LayoutRFC3339),
		Namespace:                     installedAppVerison.InstalledApp.Environment.Namespace,
		Deprecated:                    installedAppVerison.AppStoreApplicationVersion.Deprecated,
	}
	userInfo, err := impl.userService.GetById(installedAppVerison.AuditLog.UpdatedBy)
	if err != nil {
		impl.logger.Error(err)
		return bean.AppDetailContainer{}, err
	}
	deploymentContainer.LastDeployedBy = userInfo.EmailId
	appDetail := bean.AppDetailContainer{
		DeploymentDetailContainer: deploymentContainer,
	}
	return appDetail, nil
}

func (impl *AppStoreServiceImpl) GetReadMeByAppStoreApplicationVersionId(id int) (*ReadmeRes, error) {
	appVersion, err := impl.appStoreApplicationRepository.GetReadMeById(id)
	if err != nil {
		return nil, err
	}
	readme := &ReadmeRes{
		AppStoreApplicationVersionId: appVersion.Id,
		Readme:                       appVersion.Readme,
	}
	return readme, nil
}

func (impl *AppStoreServiceImpl) SearchAppStoreChartByName(chartName string) ([]*appstore.ChartRepoSearch, error) {
	appStoreApplications, err := impl.appStoreApplicationRepository.SearchAppStoreChartByName(chartName)
	if err != nil && !util.IsErrNoRows(err) {
		return nil, err
	}
	return appStoreApplications, nil
}

func (impl *AppStoreServiceImpl) CreateChartRepo(request *ChartRepoDto) (*chartConfig.ChartRepo, error) {
	dbConnection := impl.repoRepository.GetConnection()
	tx, err := dbConnection.Begin()
	if err != nil {
		return nil, err
	}
	// Rollback tx on error.
	defer tx.Rollback()

	chartRepo := &chartConfig.ChartRepo{AuditLog: models.AuditLog{CreatedBy: request.UserId, CreatedOn: time.Now(), UpdatedOn: time.Now(), UpdatedBy: request.UserId},}
	chartRepo.Name = request.Name
	chartRepo.Url = request.Url
	chartRepo.AuthMode = request.AuthMode
	chartRepo.UserName = request.UserName
	chartRepo.Password = request.Password
	chartRepo.Active = request.Active
	chartRepo.AccessToken = request.AccessToken
	chartRepo.SshKey = request.SshKey
	chartRepo.Active = true
	chartRepo.Default = false
	chartRepo.External = true
	err = impl.repoRepository.Save(chartRepo, tx)
	if err != nil && !util.IsErrNoRows(err) {
		return nil, err
	}

	clusterBean, err := impl.clusterService.FindOne(cluster.ClusterName)
	if err != nil {
		return nil, err
	}
	cfg, err := impl.envService.GetClusterConfig(clusterBean)
	if err != nil {
		return nil, err
	}
<<<<<<< HEAD
	cm, err := impl.K8sUtil.GetConfigMap(ChartRepoConfigMapNamespace, ChartRepoConfigMap, cfg)
	if err != nil {
		return nil, err
	}
	data := impl.updateData(cm.Data, request)
	_, err = impl.K8sUtil.PatchConfigMap(ChartRepoConfigMapNamespace, cfg, ChartRepoConfigMap, data)
=======

	apiVersion, err := impl.versionService.GetVersion()
	apiMinorVersion, err := strconv.Atoi(apiVersion[3:4])
	if err != nil {
		impl.logger.Errorw("err", "err", err)
		return nil, err
	}
	client, err := impl.K8sUtil.GetClient(cfg)
>>>>>>> 2dc25021
	if err != nil {
		return nil, err
	}

<<<<<<< HEAD
=======
	updateSuccess := false
	retryCount := 0
	for !updateSuccess && retryCount < 3 {
		retryCount = retryCount + 1

		cm, err := impl.K8sUtil.GetConfigMapFast(ChartRepoConfigMapNamespace, ChartRepoConfigMap, client)
		if err != nil {
			return nil, err
		}
		data := impl.updateData(cm.Data, request, apiMinorVersion)
		cm.Data = data["data"]
		_, err = impl.K8sUtil.UpdateConfigMapFast(ChartRepoConfigMapNamespace, cm, client)
		if err != nil {
			continue
		}
		if err == nil {
			updateSuccess = true
		}
	}
	if !updateSuccess {
		return nil, fmt.Errorf("resouce version not matched with config map attemped 3 times")
	}
>>>>>>> 2dc25021
	err = tx.Commit()
	if err != nil {
		return nil, err
	}

	return chartRepo, nil
}

func (impl *AppStoreServiceImpl) UpdateChartRepo(request *ChartRepoDto) (*chartConfig.ChartRepo, error) {
<<<<<<< HEAD

=======
>>>>>>> 2dc25021
	dbConnection := impl.repoRepository.GetConnection()
	tx, err := dbConnection.Begin()
	if err != nil {
		return nil, err
	}
	// Rollback tx on error.
	defer tx.Rollback()

	chartRepo, err := impl.repoRepository.FindById(request.Id)
	if err != nil && !util.IsErrNoRows(err) {
		return nil, err
	}

	chartRepo.Url = request.Url
	chartRepo.AuthMode = request.AuthMode
	chartRepo.UserName = request.UserName
	chartRepo.Password = request.Password
	chartRepo.Active = request.Active
	chartRepo.AccessToken = request.AccessToken
	chartRepo.SshKey = request.SshKey
	chartRepo.Active = request.Active
	chartRepo.UpdatedBy = request.UserId
	chartRepo.UpdatedOn = time.Now()
	err = impl.repoRepository.Update(chartRepo, tx)
	if err != nil && !util.IsErrNoRows(err) {
		return nil, err
	}

	// modify configmap
	clusterBean, err := impl.clusterService.FindOne(cluster.ClusterName)
	if err != nil {
		return nil, err
	}
	cfg, err := impl.envService.GetClusterConfig(clusterBean)
	if err != nil {
		return nil, err
	}
<<<<<<< HEAD
	cm, err := impl.K8sUtil.GetConfigMap(ChartRepoConfigMapNamespace, ChartRepoConfigMap, cfg)
	if err != nil {
		return nil, err
	}
	data := impl.updateData(cm.Data, request)
	_, err = impl.K8sUtil.PatchConfigMap(ChartRepoConfigMapNamespace, cfg, ChartRepoConfigMap, data)
	if err != nil {
		return nil, err
	}

=======

	apiVersion, err := impl.versionService.GetVersion()
	apiMinorVersion, err := strconv.Atoi(apiVersion[3:4])
	if err != nil {
		impl.logger.Errorw("err", "err", err)
		return nil, err
	}
	client, err := impl.K8sUtil.GetClient(cfg)
	if err != nil {
		return nil, err
	}
	updateSuccess := false
	retryCount := 0
	for !updateSuccess && retryCount < 3 {
		retryCount = retryCount + 1

		cm, err := impl.K8sUtil.GetConfigMapFast(ChartRepoConfigMapNamespace, ChartRepoConfigMap, client)
		if err != nil {
			return nil, err
		}
		data := impl.updateData(cm.Data, request, apiMinorVersion)
		cm.Data = data["data"]
		_, err = impl.K8sUtil.UpdateConfigMapFast(ChartRepoConfigMapNamespace, cm, client)
		if err != nil {
			impl.logger.Warnw(" config map failed", "err", err)
			continue
		}
		if err == nil {
			impl.logger.Warnw(" config map apply succeeded", "on retryCount", retryCount)
			updateSuccess = true
		}
	}
	if !updateSuccess {
		return nil, fmt.Errorf("resouce version not matched with config map attemped 3 times")
	}
>>>>>>> 2dc25021
	err = tx.Commit()
	if err != nil {
		return nil, err
	}

	return chartRepo, nil
}

<<<<<<< HEAD
func (impl *AppStoreServiceImpl) updateData(data map[string]string, request *ChartRepoDto) map[string]interface{} {
	apiVersion, err := impl.versionService.GetVersion()
	apiMinorVersion, err := strconv.Atoi(apiVersion[3:4])
	if err != nil {
		impl.logger.Errorw("err", "err", err)
		return nil
	}

=======
func (impl *AppStoreServiceImpl) updateData(data map[string]string, request *ChartRepoDto, apiMinorVersion int) map[string]map[string]string {
>>>>>>> 2dc25021
	helmRepoStr := data["helm.repositories"]
	helmRepoByte, err := yaml.YAMLToJSON([]byte(helmRepoStr))
	if err != nil {
		panic(err)
	}
<<<<<<< HEAD
	//helmRepositories := make([]map[string]interface{}, 0)
=======
>>>>>>> 2dc25021
	var helmRepositories []*AcdConfigMapRepositoriesDto
	err = json.Unmarshal(helmRepoByte, &helmRepositories)
	if err != nil {
		panic(err)
	}
	if apiMinorVersion < 3 {
		found := false
		for _, item := range helmRepositories {
			//if request chart repo found, than update its values
			if item.Name == request.Name {
				if request.AuthMode == repository.AUTH_MODE_USERNAME_PASSWORD {
					usernameSecret := &KeyDto{Name: request.UserName, Key: "username"}
					passwordSecret := &KeyDto{Name: request.Password, Key: "password"}
					item.PasswordSecret = passwordSecret
					item.UsernameSecret = usernameSecret
				} else if request.AuthMode == repository.AUTH_MODE_ACCESS_TOKEN {
					// TODO - is it access token or ca cert nd secret
				} else if request.AuthMode == repository.AUTH_MODE_SSH {
					keySecret := &KeyDto{Name: request.SshKey, Key: "key"}
					item.KeySecret = keySecret
				}
				item.Url = request.Url
				found = true
			}
		}

		// if request chart repo not found, add new one
		if !found {
			repoData := impl.createRepoElement(apiMinorVersion, request)
			helmRepositories = append(helmRepositories, repoData)
		}
	}
	rb, err := json.Marshal(helmRepositories)
	if err != nil {
		panic(err)
	}
	helmRepositoriesYamlByte, err := yaml.JSONToYAML(rb)
	if err != nil {
		panic(err)
	}

	//SETUP for repositories
	var repositories []*AcdConfigMapRepositoriesDto
	repoStr := data["repositories"]
	repoByte, err := yaml.YAMLToJSON([]byte(repoStr))
	if err != nil {
		panic(err)
	}
	err = json.Unmarshal(repoByte, &repositories)
	if err != nil {
		panic(err)
	}
	if apiMinorVersion >= 3 {
		found := false
		for _, item := range repositories {
			//if request chart repo found, than update its values
			if item.Name == request.Name {
				if request.AuthMode == repository.AUTH_MODE_USERNAME_PASSWORD {
					usernameSecret := &KeyDto{Name: request.UserName, Key: "username"}
					passwordSecret := &KeyDto{Name: request.Password, Key: "password"}
					item.PasswordSecret = passwordSecret
					item.UsernameSecret = usernameSecret
				} else if request.AuthMode == repository.AUTH_MODE_ACCESS_TOKEN {
					// TODO - is it access token or ca cert nd secret
				} else if request.AuthMode == repository.AUTH_MODE_SSH {
					keySecret := &KeyDto{Name: request.SshKey, Key: "key"}
					item.KeySecret = keySecret
				}
				item.Url = request.Url
				found = true
			}
		}

		// if request chart repo not found, add new one
		if !found {
			repoData := impl.createRepoElement(apiMinorVersion, request)
			repositories = append(repositories, repoData)
		}
	}
	rb, err = json.Marshal(repositories)
	if err != nil {
		panic(err)
	}
	repositoriesYamlByte, err := yaml.JSONToYAML(rb)
	if err != nil {
		panic(err)
	}

<<<<<<< HEAD
	mergedData := map[string]interface{}{}
	mergedData["helm.repositories"] = string(helmRepositoriesYamlByte)
	mergedData["repositories"] = string(repositoriesYamlByte)
	newDataFinal := map[string]interface{}{}
=======
	mergedData := map[string]string{}
	mergedData["helm.repositories"] = string(helmRepositoriesYamlByte)
	mergedData["repositories"] = string(repositoriesYamlByte)
	newDataFinal := map[string]map[string]string{}
>>>>>>> 2dc25021
	newDataFinal["data"] = mergedData
	return newDataFinal
}

func (impl *AppStoreServiceImpl) createRepoElement(apiMinorVersion int, request *ChartRepoDto) *AcdConfigMapRepositoriesDto {
	repoData := &AcdConfigMapRepositoriesDto{}
	if request.AuthMode == repository.AUTH_MODE_USERNAME_PASSWORD {
		usernameSecret := &KeyDto{Name: request.UserName, Key: "username"}
		passwordSecret := &KeyDto{Name: request.Password, Key: "password"}
		repoData.PasswordSecret = passwordSecret
		repoData.UsernameSecret = usernameSecret
	} else if request.AuthMode == repository.AUTH_MODE_ACCESS_TOKEN {
		// TODO - is it access token or ca cert nd secret
	} else if request.AuthMode == repository.AUTH_MODE_SSH {
		keySecret := &KeyDto{Name: request.SshKey, Key: "key"}
		repoData.KeySecret = keySecret
	}
	repoData.Url = request.Url
	repoData.Name = request.Name
	if apiMinorVersion >= 3 {
		repoData.Type = "helm"
	}
	return repoData
}<|MERGE_RESOLUTION|>--- conflicted
+++ resolved
@@ -19,10 +19,7 @@
 
 import (
 	"encoding/json"
-<<<<<<< HEAD
-=======
 	"fmt"
->>>>>>> 2dc25021
 	"github.com/devtron-labs/devtron/api/bean"
 	"github.com/devtron-labs/devtron/client/argocdServer"
 	"github.com/devtron-labs/devtron/internal/sql/models"
@@ -98,13 +95,8 @@
 }
 
 type ConfigMapDataDto struct {
-<<<<<<< HEAD
-	HelmRepositories *AcdConfigMapRepositoriesDto `json:"helm.repositories,omitempty"`
-	Repositories     *AcdConfigMapRepositoriesDto `json:"repositories,omitempty"`
-=======
 	HelmRepositories string `json:"helm.repositories,omitempty"`
 	Repositories     string `json:"repositories,omitempty"`
->>>>>>> 2dc25021
 }
 
 type AppStoreService interface {
@@ -308,14 +300,6 @@
 	if err != nil {
 		return nil, err
 	}
-<<<<<<< HEAD
-	cm, err := impl.K8sUtil.GetConfigMap(ChartRepoConfigMapNamespace, ChartRepoConfigMap, cfg)
-	if err != nil {
-		return nil, err
-	}
-	data := impl.updateData(cm.Data, request)
-	_, err = impl.K8sUtil.PatchConfigMap(ChartRepoConfigMapNamespace, cfg, ChartRepoConfigMap, data)
-=======
 
 	apiVersion, err := impl.versionService.GetVersion()
 	apiMinorVersion, err := strconv.Atoi(apiVersion[3:4])
@@ -324,13 +308,10 @@
 		return nil, err
 	}
 	client, err := impl.K8sUtil.GetClient(cfg)
->>>>>>> 2dc25021
-	if err != nil {
-		return nil, err
-	}
-
-<<<<<<< HEAD
-=======
+	if err != nil {
+		return nil, err
+	}
+
 	updateSuccess := false
 	retryCount := 0
 	for !updateSuccess && retryCount < 3 {
@@ -353,7 +334,6 @@
 	if !updateSuccess {
 		return nil, fmt.Errorf("resouce version not matched with config map attemped 3 times")
 	}
->>>>>>> 2dc25021
 	err = tx.Commit()
 	if err != nil {
 		return nil, err
@@ -363,10 +343,6 @@
 }
 
 func (impl *AppStoreServiceImpl) UpdateChartRepo(request *ChartRepoDto) (*chartConfig.ChartRepo, error) {
-<<<<<<< HEAD
-
-=======
->>>>>>> 2dc25021
 	dbConnection := impl.repoRepository.GetConnection()
 	tx, err := dbConnection.Begin()
 	if err != nil {
@@ -404,18 +380,6 @@
 	if err != nil {
 		return nil, err
 	}
-<<<<<<< HEAD
-	cm, err := impl.K8sUtil.GetConfigMap(ChartRepoConfigMapNamespace, ChartRepoConfigMap, cfg)
-	if err != nil {
-		return nil, err
-	}
-	data := impl.updateData(cm.Data, request)
-	_, err = impl.K8sUtil.PatchConfigMap(ChartRepoConfigMapNamespace, cfg, ChartRepoConfigMap, data)
-	if err != nil {
-		return nil, err
-	}
-
-=======
 
 	apiVersion, err := impl.versionService.GetVersion()
 	apiMinorVersion, err := strconv.Atoi(apiVersion[3:4])
@@ -451,7 +415,6 @@
 	if !updateSuccess {
 		return nil, fmt.Errorf("resouce version not matched with config map attemped 3 times")
 	}
->>>>>>> 2dc25021
 	err = tx.Commit()
 	if err != nil {
 		return nil, err
@@ -460,27 +423,12 @@
 	return chartRepo, nil
 }
 
-<<<<<<< HEAD
-func (impl *AppStoreServiceImpl) updateData(data map[string]string, request *ChartRepoDto) map[string]interface{} {
-	apiVersion, err := impl.versionService.GetVersion()
-	apiMinorVersion, err := strconv.Atoi(apiVersion[3:4])
-	if err != nil {
-		impl.logger.Errorw("err", "err", err)
-		return nil
-	}
-
-=======
 func (impl *AppStoreServiceImpl) updateData(data map[string]string, request *ChartRepoDto, apiMinorVersion int) map[string]map[string]string {
->>>>>>> 2dc25021
 	helmRepoStr := data["helm.repositories"]
 	helmRepoByte, err := yaml.YAMLToJSON([]byte(helmRepoStr))
 	if err != nil {
 		panic(err)
 	}
-<<<<<<< HEAD
-	//helmRepositories := make([]map[string]interface{}, 0)
-=======
->>>>>>> 2dc25021
 	var helmRepositories []*AcdConfigMapRepositoriesDto
 	err = json.Unmarshal(helmRepoByte, &helmRepositories)
 	if err != nil {
@@ -569,17 +517,10 @@
 		panic(err)
 	}
 
-<<<<<<< HEAD
-	mergedData := map[string]interface{}{}
-	mergedData["helm.repositories"] = string(helmRepositoriesYamlByte)
-	mergedData["repositories"] = string(repositoriesYamlByte)
-	newDataFinal := map[string]interface{}{}
-=======
 	mergedData := map[string]string{}
 	mergedData["helm.repositories"] = string(helmRepositoriesYamlByte)
 	mergedData["repositories"] = string(repositoriesYamlByte)
 	newDataFinal := map[string]map[string]string{}
->>>>>>> 2dc25021
 	newDataFinal["data"] = mergedData
 	return newDataFinal
 }
