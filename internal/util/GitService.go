--- conflicted
+++ resolved
@@ -145,30 +145,7 @@
 				return nil, err
 			}
 		}
-<<<<<<< HEAD
-		/*
-			groups, res, err := git.Groups.SearchGroup(config.GitlabNamespaceName)
-			if err != nil {
-				responseStatus := 0
-				if res != nil {
-					responseStatus = res.StatusCode
-
-				}
-				logger.Warnw("error connecting to gitlab", "status code", responseStatus, "err", err.Error())
-			}
-			logger.Debugw("gitlab groups found ", "group", groups)
-			if len(groups) == 0 {
-				logger.Warn("no matching namespace found for gitlab")
-			}
-			for _, group := range groups {
-				if config.GitlabNamespaceName == group.Name {
-					config.GitlabNamespaceID = group.ID
-				}
-			}
-		*/
-=======
-
->>>>>>> 35bc72d3
+
 		group, _, err := git.Groups.GetGroup(config.GitlabGroupId)
 		if err != nil {
 			return nil, err
