--- conflicted
+++ resolved
@@ -76,13 +76,9 @@
 		git := gitlab.NewClient(nil, config.GitToken)
 		if len(config.GitHost) > 0 {
 			err := git.SetBaseURL(config.GitHost)
-<<<<<<< HEAD
 			if err != nil {
 				return nil, err
 			}
-=======
-			return nil, err
->>>>>>> 56560570
 		}
 		return &GitLabClient{
 			client:     git,
@@ -144,7 +140,7 @@
 	return err
 }
 func (impl GitLabClient) createProject(name, description string) (url string, err error) {
-	//var namespace = impl.config.GitlabNamespaceID
+	var namespace = impl.config.GitlabNamespaceID
 	// Create new project
 	p := &gitlab.CreateProjectOptions{
 		Name:                 gitlab.String(name),
@@ -152,7 +148,7 @@
 		MergeRequestsEnabled: gitlab.Bool(true),
 		SnippetsEnabled:      gitlab.Bool(false),
 		Visibility:           gitlab.Visibility(gitlab.PrivateVisibility),
-		//NamespaceID:          &namespace,
+		NamespaceID:          &namespace,
 	}
 	project, _, err := impl.client.Projects.CreateProject(p)
 	if err != nil {
