/*
 * Copyright (c) 2020 Devtron Labs
 *
 * Licensed under the Apache License, Version 2.0 (the "License");
 * you may not use this file except in compliance with the License.
 * You may obtain a copy of the License at
 *
 *    http://www.apache.org/licenses/LICENSE-2.0
 *
 * Unless required by applicable law or agreed to in writing, software
 * distributed under the License is distributed on an "AS IS" BASIS,
 * WITHOUT WARRANTIES OR CONDITIONS OF ANY KIND, either express or implied.
 * See the License for the specific language governing permissions and
 * limitations under the License.
 *
 */

package util

import (
	"context"
	"fmt"
	"github.com/caarlos0/env"
	"github.com/google/go-github/github"
	"github.com/xanzy/go-gitlab"
	"go.uber.org/zap"
	"golang.org/x/oauth2"
	"gopkg.in/src-d/go-git.v4"
	"gopkg.in/src-d/go-git.v4/plumbing/object"
	"gopkg.in/src-d/go-git.v4/plumbing/transport"
	"gopkg.in/src-d/go-git.v4/plumbing/transport/http"
	"io/ioutil"
	"path/filepath"
	"time"
)

type GitClient interface {
	CreateRepository(name, description string) (url string, isNew bool, err error)
	CommitValues(config *ChartConfig) (commitHash string, err error)
	GetRepoUrl(projectName string) (repoUrl string, err error)
}

type GitConfig struct {
	GitlabNamespaceID   int    `env:"GITLAB_NAMESPACE_ID" `                            //not null //local
	GitlabNamespaceName string `env:"GITLAB_NAMESPACE_NAME" `                          //local
	GitToken            string `env:"GIT_TOKEN" `                                      //not null  // public
	GitUserName         string `env:"GIT_USERNAME" `                                   //not null  // public
	GitWorkingDir       string `env:"GIT_WORKING_DIRECTORY" envDefault:"/tmp/gitops/"` //working directory for git. might use pvc
	GithubOrganization  string `env:"GITHUB_ORGANIZATION"`
	GitProvider         string `env:"GIT_PROVIDER" envDefault:"GITHUB"` // SUPPORTED VALUES  GITHUB, GITLAB
}

func (cfg *GitConfig) GetUserName() (userName string) {
	return cfg.GitUserName
}
func (cfg *GitConfig) GetPassword() (password string) {
	return cfg.GitToken
}

func GetGitConfig() (*GitConfig, error) {
	cfg := &GitConfig{}
	err := env.Parse(cfg)
	return cfg, err
}

type GitLabClient struct {
	client     *gitlab.Client
	config     *GitConfig
	logger     *zap.SugaredLogger
	gitService GitService
}

func NewGitLabClient(config *GitConfig, logger *zap.SugaredLogger, gitService GitService) (GitClient, error) {
	if config.GitProvider == "GITLAB" {
		git := gitlab.NewClient(nil, config.GitToken)
		return &GitLabClient{
			client:     git,
			config:     config,
			logger:     logger,
			gitService: gitService,
		}, nil
	} else if config.GitProvider == "GITHUB" {
		return NewGithubClient(config.GitToken, config.GithubOrganization, logger, gitService), nil
	} else {
		return nil, fmt.Errorf("unsupported git provider %s, supported values are  GITHUB, GITLAB", config.GitProvider)
	}
}

func (impl GitLabClient) CreateRepository(name, description string) (url string, isNew bool, err error) {
	impl.logger.Debugw("gitlab app create request ", "name", name, "description", description)
	repoUrl, err := impl.GetRepoUrl(name)
	if err != nil {
		impl.logger.Errorw("error in getting repo url ", "project", name, "err", err)
		return "", false, err
	}
	if len(repoUrl) > 0 {
		return repoUrl, false, nil
	} else {
		url, err = impl.createProject(name, description)
		if err != nil {
			return "", true, err
		}
	}

	validated, err := impl.ensureProjectAvailability(name)
	if err != nil {
		impl.logger.Errorw("error in ensuring project availability ", "project", name, "err", err)
		return "", true, err
	}
	if !validated {
		return "", true, fmt.Errorf("unable to validate project:%s  in given time", name)
	}
	_, err = impl.createReadme(impl.config.GitlabNamespaceName, name)
	if err != nil {
		impl.logger.Errorw("error in creating readme ", "project", name, "err", err)
		return "", true, err
	}
	return url, true, nil
}

func (impl GitLabClient) DeleteProject(projectName string) (err error) {
	impl.logger.Infow("deleting project ", "name", projectName)
	_, err = impl.client.Projects.DeleteProject(fmt.Sprintf("%s/%s", impl.config.GitlabNamespaceName, projectName))
	return err
}
func (impl GitLabClient) createProject(name, description string) (url string, err error) {
	var namespace = impl.config.GitlabNamespaceID
	// Create new project
	p := &gitlab.CreateProjectOptions{
		Name:                 gitlab.String(name),
		Description:          gitlab.String(description),
		MergeRequestsEnabled: gitlab.Bool(true),
		SnippetsEnabled:      gitlab.Bool(false),
		Visibility:           gitlab.Visibility(gitlab.PrivateVisibility),
		NamespaceID:          &namespace,
	}
	project, _, err := impl.client.Projects.CreateProject(p)
	if err != nil {
		impl.logger.Errorw("err in creating gitlab app", "name", name, "err", err)
		return "", err
	}
	impl.logger.Infow("gitlab app created", "name", name, "url", project.HTTPURLToRepo)
	return project.HTTPURLToRepo, nil
}

func (impl GitLabClient) ensureProjectAvailability(projectName string) (validated bool, err error) {
	pid := fmt.Sprintf("%s/%s", impl.config.GitlabNamespaceName, projectName)
	count := 0
	verified := false

	for count < 3 && !verified {
		count = count + 1
		_, res, err := impl.client.Projects.GetProject(pid, &gitlab.GetProjectOptions{})
		if err != nil {
			return verified, err
		}
		if res.StatusCode >= 200 && res.StatusCode <= 299 {
			verified = true
			return verified, nil
		}
		time.Sleep(10 * time.Second)
	}
	return false, nil

}
func (impl GitLabClient) GetRepoUrl(projectName string) (repoUrl string, err error) {
	pid := fmt.Sprintf("%s/%s", impl.config.GitlabNamespaceName, projectName)
	prop, res, err := impl.client.Projects.GetProject(pid, &gitlab.GetProjectOptions{})
	if err != nil {
		if res != nil && res.StatusCode == 404 {
			return "", nil
		}
		return "", err
	}
	if res.StatusCode >= 200 && res.StatusCode <= 299 {
		return prop.HTTPURLToRepo, nil
	}
	return "", nil
}

func (impl GitLabClient) createReadme(namespace, projectName string) (res interface{}, err error) {
	actions := &gitlab.CreateCommitOptions{
		Branch:        gitlab.String("master"),
		CommitMessage: gitlab.String("test commit"),
		Actions:       []*gitlab.CommitAction{{Action: gitlab.FileCreate, FilePath: "README.md", Content: "devtron licence"}},
	}
	c, _, err := impl.client.Commits.CreateCommit(fmt.Sprintf("%s/%s", namespace, projectName), actions)
	return c, err
}
func (impl GitLabClient) checkIfFileExists(projectName, ref, file string) (exists bool, err error) {
	_, _, err = impl.client.RepositoryFiles.GetFileMetaData(fmt.Sprintf("%s/%s", impl.config.GitlabNamespaceName, projectName), file, &gitlab.GetFileMetaDataOptions{Ref: &ref})
	return err == nil, err
}

func (impl GitLabClient) CommitValues(config *ChartConfig) (commitHash string, err error) {
	branch := "master"
	path := filepath.Join(config.ChartLocation, config.FileName)
	exists, err := impl.checkIfFileExists(config.ChartName, branch, path)
	var fileAction gitlab.FileAction
	if exists {
		fileAction = gitlab.FileUpdate
	} else {
		fileAction = gitlab.FileCreate
	}
	actions := &gitlab.CreateCommitOptions{
		Branch:        &branch,
		CommitMessage: gitlab.String(config.ReleaseMessage),
		Actions:       []*gitlab.CommitAction{{Action: fileAction, FilePath: path, Content: config.FileContent}},
	}
	c, _, err := impl.client.Commits.CreateCommit(fmt.Sprintf("%s/%s", impl.config.GitlabNamespaceName, config.ChartName), actions)
	if err != nil {
		return "", err
	}
	return c.ID, err
}

type ChartConfig struct {
	ChartName      string
	ChartLocation  string
	FileName       string //filename
	FileContent    string
	ReleaseMessage string
}

//-------------------- go-git integration -------------------
type GitService interface {
	Clone(url, targetDir string) (clonedDir string, err error)
	CommitAndPushAllChanges(repoRoot, commitMsg string) (commitHash string, err error)
	ForceResetHead(repoRoot string) (err error)
	CommitValues(config *ChartConfig) (commitHash string, err error)

	GetCloneDirectory(targetDir string) (clonedDir string)
	Pull(repoRoot string) (err error)
}
type GitServiceImpl struct {
	Auth   transport.AuthMethod
	config *GitConfig
	logger *zap.SugaredLogger
}

func NewGitServiceImpl(config *GitConfig, logger *zap.SugaredLogger) *GitServiceImpl {
	auth := &http.BasicAuth{Password: config.GetPassword(), Username: config.GetUserName()}
	return &GitServiceImpl{
		Auth:   auth,
		logger: logger,
		config: config,
	}
}

func (impl GitServiceImpl) GetCloneDirectory(targetDir string) (clonedDir string) {
	clonedDir = filepath.Join(impl.config.GitWorkingDir, targetDir)
	return clonedDir
}

func (impl GitServiceImpl) Clone(url, targetDir string) (clonedDir string, err error) {
	impl.logger.Debugw("git checkout ", "url", url, "dir", targetDir)
	clonedDir = filepath.Join(impl.config.GitWorkingDir, targetDir)
	_, err = git.PlainClone(clonedDir, false, &git.CloneOptions{
		URL:  url,
		Auth: impl.Auth,
	})
	if err != nil {
		impl.logger.Errorw("error in git checkout ", "url", url, "targetDir", targetDir, "err", err)
		return "", err
	}
	return clonedDir, nil
}

func (impl GitServiceImpl) CommitAndPushAllChanges(repoRoot, commitMsg string) (commitHash string, err error) {
	repo, workTree, err := impl.getRepoAndWorktree(repoRoot)
	if err != nil {
		return "", err
	}
	err = workTree.AddGlob("")
	if err != nil {
		return "", err
	}
	//--  commit
	commit, err := workTree.Commit(commitMsg, &git.CommitOptions{
		Author: &object.Signature{
			Name:  "Devtron Boat",
			Email: "manifest-boat@github.com/devtron-labs",
			When:  time.Now(),
		},
	})
	if err != nil {
		return "", err
	}
	impl.logger.Debugw("git hash", "repo", repoRoot, "hash", commit.String())
	//-----------push
	err = repo.Push(&git.PushOptions{
		Auth: impl.Auth,
	})

	return commit.String(), err
}

func (impl GitServiceImpl) getRepoAndWorktree(repoRoot string) (*git.Repository, *git.Worktree, error) {
	r, err := git.PlainOpen(repoRoot)
	if err != nil {
		return nil, nil, err
	}
	w, err := r.Worktree()
	return r, w, err
}

func (impl GitServiceImpl) ForceResetHead(repoRoot string) (err error) {
	_, workTree, err := impl.getRepoAndWorktree(repoRoot)
	if err != nil {
		return err
	}
	err = workTree.Reset(&git.ResetOptions{Mode: git.HardReset})
	if err != nil {
		return err
	}
	err = workTree.Pull(&git.PullOptions{
		Auth:         impl.Auth,
		Force:        true,
		SingleBranch: true,
	})
	return err
}

func (impl GitServiceImpl) CommitValues(config *ChartConfig) (commitHash string, err error) {
	//TODO acquire lock
	gitDir := filepath.Join(impl.config.GitWorkingDir, config.ChartName)
	if err != nil {
		return "", err
	}
	err = ioutil.WriteFile(filepath.Join(gitDir, config.ChartLocation, config.FileName), []byte(config.FileContent), 0600)
	if err != nil {
		return "", err
	}
	hash, err := impl.CommitAndPushAllChanges(gitDir, config.ReleaseMessage)
	return hash, err
}

func (impl GitServiceImpl) Pull(repoRoot string) (err error) {
	_, workTree, err := impl.getRepoAndWorktree(repoRoot)
	if err != nil {
		return err
	}
	//-----------pull
	err = workTree.PullContext(context.Background(), &git.PullOptions{
		Auth: impl.Auth,
	})
	if err != nil && err.Error() == "already up-to-date" {
		err = nil
		return nil
	}
	return err
}

//github

type GitHubClient struct {
	client *github.Client

	//config *GitConfig
	logger     *zap.SugaredLogger
	org        string
	gitService GitService
}

func NewGithubClient(token string, org string, logger *zap.SugaredLogger, gitService GitService) GitHubClient {
	ctx := context.Background()
	ts := oauth2.StaticTokenSource(
		&oauth2.Token{AccessToken: token},
	)
	tc := oauth2.NewClient(ctx, ts)

	client := github.NewClient(tc)
	return GitHubClient{client: client, org: org, logger: logger, gitService: gitService}
}
func (impl GitHubClient) CreateRepository(name, description string) (url string, isNew bool, err error) {
	ctx := context.Background()
	repoExists := true
	url, err = impl.GetRepoUrl(name)
	if err != nil {
		responseErr, ok := err.(*github.ErrorResponse)
		if !ok || responseErr.Response.StatusCode != 404 {
			impl.logger.Errorw("error in creating repo", "err", err)
			return "", false, err
		} else {
			repoExists = false
		}
	}
	if repoExists {
		return url, false, nil
	}
	private := true
	visibility := "private"
	r, _, err := impl.client.Repositories.Create(ctx, impl.org,
		&github.Repository{Name: &name,
			Description: &description,
			Private:     &private,
			Visibility:  &visibility,
		})
	if err != nil {
		impl.logger.Errorw("error in creating repo, ", "repo", name, "err", err)
	}
	logger.Infow("repo created ", "r", r.CloneURL)

	validated, err := impl.ensureProjectAvailability(name, *r.CloneURL)
	if err != nil {
		impl.logger.Errorw("error in ensuring project availability ", "project", name, "err", err)
		return "", true, err
	}
	if !validated {
		return "", true, fmt.Errorf("unable to validate project:%s  in given time", name)
	}
	//_, err = impl.createReadme(name)
	return *r.CloneURL, true, err
}

func (impl GitHubClient) createReadme(repoName string) (string, error) {
	cfg := &ChartConfig{
		ChartName:      repoName,
		ChartLocation:  "",
		FileName:       "README.md",
		FileContent:    "@devtron",
		ReleaseMessage: "readme",
	}
	hash, err := impl.CommitValues(cfg)
	if err != nil {
		impl.logger.Errorw("error in creating readme", "repo", repoName, "err", err)
	}
	return hash, err
}

func (impl GitHubClient) CommitValues(config *ChartConfig) (commitHash string, err error) {
	branch := "master"
	path := filepath.Join(config.ChartLocation, config.FileName)
	ctx := context.Background()
	newFile := false
	fc, _, _, err := impl.client.Repositories.GetContents(ctx, impl.org, config.ChartName, path, &github.RepositoryContentGetOptions{Ref: branch})
	if err != nil {
		responseErr, ok := err.(*github.ErrorResponse)
		if !ok || responseErr.Response.StatusCode != 404 {
			impl.logger.Errorw("error in creating repo", "err", err)
			return "", err
		} else {
			newFile = true
		}
	}
	currentSHA := ""
	if !newFile {
		currentSHA = *fc.SHA
	}
	options := &github.RepositoryContentFileOptions{
		Message: &config.ReleaseMessage,
		Content: []byte(config.FileContent),
		SHA:     &currentSHA,
		Branch:  &branch,
	}
	c, _, err := impl.client.Repositories.CreateFile(ctx, impl.org, config.ChartName, path, options)
	if err != nil {
		impl.logger.Errorw("error in commit", "err", err)
		return "", err
	}
	return *c.SHA, nil
}

func (impl GitHubClient) GetRepoUrl(projectName string) (repoUrl string, err error) {
	ctx := context.Background()
	repo, _, err := impl.client.Repositories.Get(ctx, impl.org, projectName)
	if err != nil {
		return "", err
	}
	return *repo.CloneURL, nil
}

func (impl GitHubClient) ensureProjectAvailability(projectName string, repoUrl string) (validated bool, err error) {
	count := 0
	verified := false
	for count < 3 && !verified {
		count = count + 1
		_, err := impl.GetRepoUrl(projectName)
		if err == nil {
<<<<<<< HEAD
			impl.logger.Infow("ensureProjectAvailability passed 1", "count", count, "repoUrl", repoUrl)
			//return true, nil
=======
			impl.logger.Infow("ensureProjectAvailability repo url passed", "count", count, "repoUrl", repoUrl)
>>>>>>> 42c204e0
			break
		}
		responseErr, ok := err.(*github.ErrorResponse)
		if !ok || responseErr.Response.StatusCode != 404 {
			impl.logger.Errorw("error in validating repo", "err", err)
			return validated, err
		} else {
			impl.logger.Errorw("error in validating repo", "err", err)
		}
		time.Sleep(10 * time.Second)
	}
	_, err = impl.createReadme(projectName)
<<<<<<< HEAD
	if err == nil {
		impl.logger.Errorw("error in creating readme", "err", err)
=======
	if err != nil {
		impl.logger.Errorw("error in creating readme", "err", err)
		return false, err
>>>>>>> 42c204e0
	}
	count = 0
	for count < 3 && !verified {
		count = count + 1
		_, err = impl.gitService.Clone(repoUrl, fmt.Sprintf("/ensure-clone/%s", projectName))
		if err == nil {
<<<<<<< HEAD
			impl.logger.Infow("ensureProjectAvailability-2 passed", "count", count, "repoUrl", repoUrl)
			return true, nil
		}
		if err != nil {
			impl.logger.Errorw("ensureProjectAvailability-2 failed", "count", count, "err", err)
=======
			impl.logger.Infow("ensureProjectAvailability clone passed", "try count", count, "repoUrl", repoUrl)
			return true, nil
		}
		if err != nil {
			impl.logger.Errorw("ensureProjectAvailability clone failed", "try count", count, "err", err)
>>>>>>> 42c204e0
		}
		time.Sleep(10 * time.Second)
	}
	return false, nil
}<|MERGE_RESOLUTION|>--- conflicted
+++ resolved
@@ -477,12 +477,7 @@
 		count = count + 1
 		_, err := impl.GetRepoUrl(projectName)
 		if err == nil {
-<<<<<<< HEAD
-			impl.logger.Infow("ensureProjectAvailability passed 1", "count", count, "repoUrl", repoUrl)
-			//return true, nil
-=======
 			impl.logger.Infow("ensureProjectAvailability repo url passed", "count", count, "repoUrl", repoUrl)
->>>>>>> 42c204e0
 			break
 		}
 		responseErr, ok := err.(*github.ErrorResponse)
@@ -495,33 +490,20 @@
 		time.Sleep(10 * time.Second)
 	}
 	_, err = impl.createReadme(projectName)
-<<<<<<< HEAD
-	if err == nil {
-		impl.logger.Errorw("error in creating readme", "err", err)
-=======
 	if err != nil {
 		impl.logger.Errorw("error in creating readme", "err", err)
 		return false, err
->>>>>>> 42c204e0
 	}
 	count = 0
 	for count < 3 && !verified {
 		count = count + 1
 		_, err = impl.gitService.Clone(repoUrl, fmt.Sprintf("/ensure-clone/%s", projectName))
 		if err == nil {
-<<<<<<< HEAD
-			impl.logger.Infow("ensureProjectAvailability-2 passed", "count", count, "repoUrl", repoUrl)
-			return true, nil
-		}
-		if err != nil {
-			impl.logger.Errorw("ensureProjectAvailability-2 failed", "count", count, "err", err)
-=======
 			impl.logger.Infow("ensureProjectAvailability clone passed", "try count", count, "repoUrl", repoUrl)
 			return true, nil
 		}
 		if err != nil {
 			impl.logger.Errorw("ensureProjectAvailability clone failed", "try count", count, "err", err)
->>>>>>> 42c204e0
 		}
 		time.Sleep(10 * time.Second)
 	}
