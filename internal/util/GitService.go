/*
 * Copyright (c) 2020 Devtron Labs
 *
 * Licensed under the Apache License, Version 2.0 (the "License");
 * you may not use this file except in compliance with the License.
 * You may obtain a copy of the License at
 *
 *    http://www.apache.org/licenses/LICENSE-2.0
 *
 * Unless required by applicable law or agreed to in writing, software
 * distributed under the License is distributed on an "AS IS" BASIS,
 * WITHOUT WARRANTIES OR CONDITIONS OF ANY KIND, either express or implied.
 * See the License for the specific language governing permissions and
 * limitations under the License.
 *
 */

package util

import (
	"context"
	"fmt"
	"github.com/caarlos0/env"
	"github.com/devtron-labs/devtron/internal/sql/repository"
	"github.com/go-pg/pg"
	"github.com/google/go-github/github"
	"github.com/xanzy/go-gitlab"
	"go.uber.org/zap"
	"golang.org/x/oauth2"
	"gopkg.in/src-d/go-git.v4"
	"gopkg.in/src-d/go-git.v4/plumbing/object"
	"gopkg.in/src-d/go-git.v4/plumbing/transport"
	"gopkg.in/src-d/go-git.v4/plumbing/transport/http"
	"io/ioutil"
	"net/url"
	"path/filepath"
	"time"
)

type GitClient interface {
	CreateRepository(name, description string) (url string, isNew bool, err error)
	CommitValues(config *ChartConfig) (commitHash string, err error)
	GetRepoUrl(projectName string) (repoUrl string, err error)
}

type GitFactory struct {
	Client           GitClient
	gitService       GitService
	GitWorkingDir    string
	logger           *zap.SugaredLogger
	gitOpsRepository repository.GitOpsConfigRepository
}

func (factory *GitFactory) Reload() error {
	logger.Infow("reloading gitops details")
	cfg, err := GetGitConfig(factory.gitOpsRepository)
	if err != nil {
		return err
	}
	gitService := NewGitServiceImpl(cfg, logger)
	factory.gitService = gitService
	client, err := NewGitLabClient(cfg, logger, gitService)
	if err != nil {
		return err
	}
	factory.Client = client
	logger.Infow(" gitops details reload success")
	return nil
}

func NewGitFactory(logger *zap.SugaredLogger, gitOpsRepository repository.GitOpsConfigRepository) (*GitFactory, error) {
	cfg, err := GetGitConfig(gitOpsRepository)
	if err != nil {
		return nil, err
	}
	gitService := NewGitServiceImpl(cfg, logger)
	client, err := NewGitLabClient(cfg, logger, gitService)
	if err != nil {
		return nil, err
	}
	return &GitFactory{
		Client:           client,
		logger:           logger,
		gitService:       gitService,
		gitOpsRepository: gitOpsRepository,
		GitWorkingDir:    cfg.GitWorkingDir,
	}, nil
}

type GitConfig struct {
	GitlabGroupId      string `env:"GITLAB_GROUP_ID" `                                //local
<<<<<<< HEAD
	GitlabGroupName    string                                                         //local
=======
	GitlabGroupPath    string                                                         //local
>>>>>>> 07dc1cc0
	GitToken           string `env:"GIT_TOKEN" `                                      //not null  // public
	GitUserName        string `env:"GIT_USERNAME" `                                   //not null  // public
	GitWorkingDir      string `env:"GIT_WORKING_DIRECTORY" envDefault:"/tmp/gitops/"` //working directory for git. might use pvc
	GithubOrganization string `env:"GITHUB_ORGANIZATION"`
	GitProvider        string `env:"GIT_PROVIDER" envDefault:"GITHUB"` // SUPPORTED VALUES  GITHUB, GITLAB
	GitHost            string `env:"GIT_HOST" envDefault:""`
}

func GetGitConfig(gitOpsRepository repository.GitOpsConfigRepository) (*GitConfig, error) {
	gitOpsConfig, err := gitOpsRepository.GetGitOpsConfigActive()
	if err != nil && err != pg.ErrNoRows {
		return nil, err
	} else if err == pg.ErrNoRows {
		// adding this block for backward compatibility,TODO: remove in next  iteration
		cfg := &GitConfig{}
		err := env.Parse(cfg)
		return cfg, err
		//return &GitConfig{}, nil
	}

	if gitOpsConfig == nil || gitOpsConfig.Id == 0 {
		return nil, err
	}
	cfg := &GitConfig{
		GitlabGroupId:      gitOpsConfig.GitLabGroupId,
		GitToken:           gitOpsConfig.Token,
		GitUserName:        gitOpsConfig.Username,
		GitWorkingDir:      "/tmp/gitops/",
		GithubOrganization: gitOpsConfig.GitHubOrgId,
		GitProvider:        gitOpsConfig.Provider,
		GitHost:            gitOpsConfig.Host,
	}
	return cfg, err
}

type GitLabClient struct {
	client     *gitlab.Client
	config     *GitConfig
	logger     *zap.SugaredLogger
	gitService GitService
}

func NewGitLabClient(config *GitConfig, logger *zap.SugaredLogger, gitService GitService) (GitClient, error) {
	if config.GitProvider == "GITLAB" {
		git := gitlab.NewClient(nil, config.GitToken)
		if len(config.GitHost) > 0 {
			_, err := url.ParseRequestURI(config.GitHost)
			if err != nil {
				return nil, err
			}
			err = git.SetBaseURL(config.GitHost)
			if err != nil {
				return nil, err
			}
		}
		/*
			groups, res, err := git.Groups.SearchGroup(config.GitlabNamespaceName)
			if err != nil {
				responseStatus := 0
				if res != nil {
					responseStatus = res.StatusCode

				}
				logger.Warnw("error connecting to gitlab", "status code", responseStatus, "err", err.Error())
			}
			logger.Debugw("gitlab groups found ", "group", groups)
			if len(groups) == 0 {
				logger.Warn("no matching namespace found for gitlab")
			}
			for _, group := range groups {
				if config.GitlabNamespaceName == group.Name {
					config.GitlabNamespaceID = group.ID
				}
			}
		*/
		group, _, err := git.Groups.GetGroup(config.GitlabGroupId)
		if err != nil {
			return nil, err
		}
		if group != nil {
<<<<<<< HEAD
			config.GitlabGroupName = group.FullPath
=======
			config.GitlabGroupPath = group.FullPath
>>>>>>> 07dc1cc0
		}
		logger.Debugw("gitlab config", "config", config)
		return &GitLabClient{
			client:     git,
			config:     config,
			logger:     logger,
			gitService: gitService,
		}, nil
	} else {
		gitHubClient := NewGithubClient(config.GitToken, config.GithubOrganization, logger, gitService)
		return gitHubClient, nil
	}
}

func (impl GitLabClient) CreateRepository(name, description string) (url string, isNew bool, err error) {
	impl.logger.Debugw("gitlab app create request ", "name", name, "description", description)
	repoUrl, err := impl.GetRepoUrl(name)
	if err != nil {
		impl.logger.Errorw("error in getting repo url ", "project", name, "err", err)
		return "", false, err
	}
	if len(repoUrl) > 0 {
		return repoUrl, false, nil
	} else {
		url, err = impl.createProject(name, description)
		if err != nil {
			return "", true, err
		}
	}
	repoUrl = url
	validated, err := impl.ensureProjectAvailability(name)
	if err != nil {
		impl.logger.Errorw("error in ensuring project availability ", "project", name, "err", err)
		return "", true, err
	}
	if !validated {
		return "", true, fmt.Errorf("unable to validate project:%s  in given time", name)
	}
	_, err = impl.createReadme(impl.config.GitlabGroupPath, name)
	if err != nil {
		impl.logger.Errorw("error in creating readme ", "project", name, "err", err)
		return "", true, err
	}
	validated, err = impl.ensureProjectAvailabilityOnSsh(name, repoUrl)
	if err != nil {
		impl.logger.Errorw("error in ensuring project availability ", "project", name, "err", err)
		return "", true, err
	}
	if !validated {
		return "", true, fmt.Errorf("unable to validate project:%s  in given time", name)
	}
	return url, true, nil
}

func (impl GitLabClient) DeleteProject(projectName string) (err error) {
	impl.logger.Infow("deleting project ", "name", projectName)
	_, err = impl.client.Projects.DeleteProject(fmt.Sprintf("%s/%s", impl.config.GitlabGroupPath, projectName))
	return err
}
func (impl GitLabClient) createProject(name, description string) (url string, err error) {
<<<<<<< HEAD
	/*
		if impl.config.GitlabNamespaceID == 0 {

			//coming soon

			groups, res, err := impl.client.Groups.SearchGroup(impl.config.GitlabNamespaceName)
			if err != nil {
				// comming soon just dial up
				logger.Errorw("error connecting to gitlab", "status code", res.StatusCode, "err", err.Error())
				return "", err
			}
			if len(groups) == 0 {
				logger.Errorw("no matching namespace found for gitlab")
				return "", err
			}
			for _, group := range groups {
				if impl.config.GitlabNamespaceName == group.Name {
					impl.config.GitlabNamespaceID = group.ID
				}
			}
		}
	*/
	/*var namespace = impl.config.GitlabGroupId
=======
	var namespace = impl.config.GitlabGroupId
>>>>>>> 07dc1cc0
	namespaceId, err := strconv.Atoi(namespace)
	if err != nil {
		return "", err
	}*/

	// Create new project
	p := &gitlab.CreateProjectOptions{
		Name:                 gitlab.String(name),
		Description:          gitlab.String(description),
		MergeRequestsEnabled: gitlab.Bool(true),
		SnippetsEnabled:      gitlab.Bool(false),
		Visibility:           gitlab.Visibility(gitlab.PrivateVisibility),
		Path:                 &impl.config.GitlabGroupName,
	}
	project, _, err := impl.client.Projects.CreateProject(p)
	if err != nil {
		impl.logger.Errorw("err in creating gitlab app", "req", p, "name", name, "err", err)
		return "", err
	}
	impl.logger.Infow("gitlab app created", "name", name, "url", project.HTTPURLToRepo)
	return project.HTTPURLToRepo, nil
}

func (impl GitLabClient) ensureProjectAvailability(projectName string) (bool, error) {
	pid := fmt.Sprintf("%s/%s", impl.config.GitlabGroupPath, projectName)
	count := 0
	verified := false
	for count < 3 && !verified {
		count = count + 1
		_, res, err := impl.client.Projects.GetProject(pid, &gitlab.GetProjectOptions{})
		if err != nil {
			return verified, err
		}
		if res.StatusCode >= 200 && res.StatusCode <= 299 {
			verified = true
			return verified, nil
		}
		time.Sleep(10 * time.Second)
	}
	return false, nil
}

func (impl GitLabClient) ensureProjectAvailabilityOnSsh(projectName string, repoUrl string) (bool, error) {
	count := 0
	for count < 3 {
		count = count + 1
		_, err := impl.gitService.Clone(repoUrl, fmt.Sprintf("/ensure-clone/%s", projectName))
		if err == nil {
			impl.logger.Infow("ensureProjectAvailability clone passed", "try count", count, "repoUrl", repoUrl)
			return true, nil
		}
		if err != nil {
			impl.logger.Errorw("ensureProjectAvailability clone failed", "try count", count, "err", err)
		}
		time.Sleep(10 * time.Second)
	}
	return false, nil
}

func (impl GitLabClient) GetRepoUrl(projectName string) (repoUrl string, err error) {
	pid := fmt.Sprintf("%s/%s", impl.config.GitlabGroupPath, projectName)
	prop, res, err := impl.client.Projects.GetProject(pid, &gitlab.GetProjectOptions{})
	if err != nil {
		impl.logger.Debugw("get project err", "pod", pid, "err", err)
		if res != nil && res.StatusCode == 404 {
			return "", nil
		}
		return "", err
	}
	if res.StatusCode >= 200 && res.StatusCode <= 299 {
		return prop.HTTPURLToRepo, nil
	}
	return "", nil
}

func (impl GitLabClient) createReadme(namespace, projectName string) (res interface{}, err error) {
	actions := &gitlab.CreateCommitOptions{
		Branch:        gitlab.String("master"),
		CommitMessage: gitlab.String("test commit"),
		Actions:       []*gitlab.CommitAction{{Action: gitlab.FileCreate, FilePath: "README.md", Content: "devtron licence"}},
	}
	c, _, err := impl.client.Commits.CreateCommit(fmt.Sprintf("%s/%s", namespace, projectName), actions)
	return c, err
}
func (impl GitLabClient) checkIfFileExists(projectName, ref, file string) (exists bool, err error) {
	_, _, err = impl.client.RepositoryFiles.GetFileMetaData(fmt.Sprintf("%s/%s", impl.config.GitlabGroupPath, projectName), file, &gitlab.GetFileMetaDataOptions{Ref: &ref})
	return err == nil, err
}

func (impl GitLabClient) CommitValues(config *ChartConfig) (commitHash string, err error) {
	branch := "master"
	path := filepath.Join(config.ChartLocation, config.FileName)
	exists, err := impl.checkIfFileExists(config.ChartName, branch, path)
	var fileAction gitlab.FileAction
	if exists {
		fileAction = gitlab.FileUpdate
	} else {
		fileAction = gitlab.FileCreate
	}
	actions := &gitlab.CreateCommitOptions{
		Branch:        &branch,
		CommitMessage: gitlab.String(config.ReleaseMessage),
		Actions:       []*gitlab.CommitAction{{Action: fileAction, FilePath: path, Content: config.FileContent}},
	}
	c, _, err := impl.client.Commits.CreateCommit(fmt.Sprintf("%s/%s", impl.config.GitlabGroupPath, config.ChartName), actions)
	if err != nil {
		return "", err
	}
	return c.ID, err
}

type ChartConfig struct {
	ChartName      string
	ChartLocation  string
	FileName       string //filename
	FileContent    string
	ReleaseMessage string
}

//-------------------- go-git integration -------------------
type GitService interface {
	Clone(url, targetDir string) (clonedDir string, err error)
	CommitAndPushAllChanges(repoRoot, commitMsg string) (commitHash string, err error)
	ForceResetHead(repoRoot string) (err error)
	CommitValues(config *ChartConfig) (commitHash string, err error)

	GetCloneDirectory(targetDir string) (clonedDir string)
	Pull(repoRoot string) (err error)
}
type GitServiceImpl struct {
	Auth   transport.AuthMethod
	config *GitConfig
	logger *zap.SugaredLogger
}

func NewGitServiceImpl(config *GitConfig, logger *zap.SugaredLogger) *GitServiceImpl {
	auth := &http.BasicAuth{Password: config.GitToken, Username: config.GitUserName}
	return &GitServiceImpl{
		Auth:   auth,
		logger: logger,
		config: config,
	}
}

func (impl GitServiceImpl) GetCloneDirectory(targetDir string) (clonedDir string) {
	clonedDir = filepath.Join(impl.config.GitWorkingDir, targetDir)
	return clonedDir
}

func (impl GitServiceImpl) Clone(url, targetDir string) (clonedDir string, err error) {
	impl.logger.Debugw("git checkout ", "url", url, "dir", targetDir)
	clonedDir = filepath.Join(impl.config.GitWorkingDir, targetDir)
	_, err = git.PlainClone(clonedDir, false, &git.CloneOptions{
		URL:  url,
		Auth: impl.Auth,
	})
	if err != nil {
		impl.logger.Errorw("error in git checkout ", "url", url, "targetDir", targetDir, "err", err)
		return "", err
	}
	return clonedDir, nil
}

func (impl GitServiceImpl) CommitAndPushAllChanges(repoRoot, commitMsg string) (commitHash string, err error) {
	repo, workTree, err := impl.getRepoAndWorktree(repoRoot)
	if err != nil {
		return "", err
	}
	err = workTree.AddGlob("")
	if err != nil {
		return "", err
	}
	//--  commit
	commit, err := workTree.Commit(commitMsg, &git.CommitOptions{
		Author: &object.Signature{
			Name:  "Devtron Boat",
			Email: "manifest-boat@github.com/devtron-labs",
			When:  time.Now(),
		},
	})
	if err != nil {
		return "", err
	}
	impl.logger.Debugw("git hash", "repo", repoRoot, "hash", commit.String())
	//-----------push
	err = repo.Push(&git.PushOptions{
		Auth: impl.Auth,
	})

	return commit.String(), err
}

func (impl GitServiceImpl) getRepoAndWorktree(repoRoot string) (*git.Repository, *git.Worktree, error) {
	r, err := git.PlainOpen(repoRoot)
	if err != nil {
		return nil, nil, err
	}
	w, err := r.Worktree()
	return r, w, err
}

func (impl GitServiceImpl) ForceResetHead(repoRoot string) (err error) {
	_, workTree, err := impl.getRepoAndWorktree(repoRoot)
	if err != nil {
		return err
	}
	err = workTree.Reset(&git.ResetOptions{Mode: git.HardReset})
	if err != nil {
		return err
	}
	err = workTree.Pull(&git.PullOptions{
		Auth:         impl.Auth,
		Force:        true,
		SingleBranch: true,
	})
	return err
}

func (impl GitServiceImpl) CommitValues(config *ChartConfig) (commitHash string, err error) {
	//TODO acquire lock
	gitDir := filepath.Join(impl.config.GitWorkingDir, config.ChartName)
	if err != nil {
		return "", err
	}
	err = ioutil.WriteFile(filepath.Join(gitDir, config.ChartLocation, config.FileName), []byte(config.FileContent), 0600)
	if err != nil {
		return "", err
	}
	hash, err := impl.CommitAndPushAllChanges(gitDir, config.ReleaseMessage)
	return hash, err
}

func (impl GitServiceImpl) Pull(repoRoot string) (err error) {
	_, workTree, err := impl.getRepoAndWorktree(repoRoot)
	if err != nil {
		return err
	}
	//-----------pull
	err = workTree.PullContext(context.Background(), &git.PullOptions{
		Auth: impl.Auth,
	})
	if err != nil && err.Error() == "already up-to-date" {
		err = nil
		return nil
	}
	return err
}

//github

type GitHubClient struct {
	client *github.Client

	//config *GitConfig
	logger     *zap.SugaredLogger
	org        string
	gitService GitService
}

func NewGithubClient(token string, org string, logger *zap.SugaredLogger, gitService GitService) GitHubClient {
	ctx := context.Background()
	ts := oauth2.StaticTokenSource(
		&oauth2.Token{AccessToken: token},
	)
	tc := oauth2.NewClient(ctx, ts)
	client := github.NewClient(tc)
	return GitHubClient{client: client, org: org, logger: logger, gitService: gitService}
}

func (impl GitHubClient) CreateRepository(name, description string) (url string, isNew bool, err error) {
	ctx := context.Background()
	repoExists := true
	url, err = impl.GetRepoUrl(name)
	if err != nil {
		responseErr, ok := err.(*github.ErrorResponse)
		if !ok || responseErr.Response.StatusCode != 404 {
			impl.logger.Errorw("error in creating repo", "err", err)
			return "", false, err
		} else {
			repoExists = false
		}
	}
	if repoExists {
		return url, false, nil
	}
	private := true
	visibility := "private"
	r, _, err := impl.client.Repositories.Create(ctx, impl.org,
		&github.Repository{Name: &name,
			Description: &description,
			Private:     &private,
			Visibility:  &visibility,
		})
	if err != nil {
		impl.logger.Errorw("error in creating repo, ", "repo", name, "err", err)
		return "", true, err
	}
	logger.Infow("repo created ", "r", r.CloneURL)

	validated, err := impl.ensureProjectAvailabilityOnHttp(name)
	if err != nil {
		impl.logger.Errorw("error in ensuring project availability ", "project", name, "err", err)
		return *r.CloneURL, true, err
	}
	if !validated {
		return "", true, fmt.Errorf("unable to validate project:%s  in given time", name)
	}
	_, err = impl.createReadme(name)
	if err != nil {
		impl.logger.Errorw("error in creating readme", "err", err)
		return *r.CloneURL, true, err
	}
	validated, err = impl.ensureProjectAvailabilityOnSsh(name, *r.CloneURL)
	if err != nil {
		impl.logger.Errorw("error in ensuring project availability ", "project", name, "err", err)
		return *r.CloneURL, true, err
	}
	if !validated {
		return "", true, fmt.Errorf("unable to validate project:%s  in given time", name)
	}
	//_, err = impl.createReadme(name)
	return *r.CloneURL, true, err
}

func (impl GitHubClient) createReadme(repoName string) (string, error) {
	cfg := &ChartConfig{
		ChartName:      repoName,
		ChartLocation:  "",
		FileName:       "README.md",
		FileContent:    "@devtron",
		ReleaseMessage: "readme",
	}
	hash, err := impl.CommitValues(cfg)
	if err != nil {
		impl.logger.Errorw("error in creating readme", "repo", repoName, "err", err)
	}
	return hash, err
}

func (impl GitHubClient) CommitValues(config *ChartConfig) (commitHash string, err error) {
	branch := "master"
	path := filepath.Join(config.ChartLocation, config.FileName)
	ctx := context.Background()
	newFile := false
	fc, _, _, err := impl.client.Repositories.GetContents(ctx, impl.org, config.ChartName, path, &github.RepositoryContentGetOptions{Ref: branch})
	if err != nil {
		responseErr, ok := err.(*github.ErrorResponse)
		if !ok || responseErr.Response.StatusCode != 404 {
			impl.logger.Errorw("error in creating repo", "err", err)
			return "", err
		} else {
			newFile = true
		}
	}
	currentSHA := ""
	if !newFile {
		currentSHA = *fc.SHA
	}
	options := &github.RepositoryContentFileOptions{
		Message: &config.ReleaseMessage,
		Content: []byte(config.FileContent),
		SHA:     &currentSHA,
		Branch:  &branch,
	}
	c, _, err := impl.client.Repositories.CreateFile(ctx, impl.org, config.ChartName, path, options)
	if err != nil {
		impl.logger.Errorw("error in commit", "err", err)
		return "", err
	}
	return *c.SHA, nil
}

func (impl GitHubClient) GetRepoUrl(projectName string) (repoUrl string, err error) {
	ctx := context.Background()
	repo, _, err := impl.client.Repositories.Get(ctx, impl.org, projectName)
	if err != nil {
		return "", err
	}
	return *repo.CloneURL, nil
}

func (impl GitHubClient) ensureProjectAvailabilityOnHttp(projectName string) (bool, error) {
	count := 0
	for count < 3 {
		count = count + 1
		_, err := impl.GetRepoUrl(projectName)
		if err == nil {
			return true, nil
		}
		responseErr, ok := err.(*github.ErrorResponse)
		if !ok || responseErr.Response.StatusCode != 404 {
			impl.logger.Errorw("error in validating repo", "err", err)
			return false, err
		} else {
			impl.logger.Errorw("error in validating repo", "err", err)
		}
		time.Sleep(10 * time.Second)
	}
	return false, nil
}

func (impl GitHubClient) ensureProjectAvailabilityOnSsh(projectName string, repoUrl string) (bool, error) {
	count := 0
	for count < 3 {
		count = count + 1
		_, err := impl.gitService.Clone(repoUrl, fmt.Sprintf("/ensure-clone/%s", projectName))
		if err == nil {
			impl.logger.Infow("ensureProjectAvailability clone passed", "try count", count, "repoUrl", repoUrl)
			return true, nil
		}
		if err != nil {
			impl.logger.Errorw("ensureProjectAvailability clone failed", "try count", count, "err", err)
		}
		time.Sleep(10 * time.Second)
	}
	return false, nil
}<|MERGE_RESOLUTION|>--- conflicted
+++ resolved
@@ -34,6 +34,7 @@
 	"io/ioutil"
 	"net/url"
 	"path/filepath"
+	"strconv"
 	"time"
 )
 
@@ -89,11 +90,7 @@
 
 type GitConfig struct {
 	GitlabGroupId      string `env:"GITLAB_GROUP_ID" `                                //local
-<<<<<<< HEAD
-	GitlabGroupName    string                                                         //local
-=======
 	GitlabGroupPath    string                                                         //local
->>>>>>> 07dc1cc0
 	GitToken           string `env:"GIT_TOKEN" `                                      //not null  // public
 	GitUserName        string `env:"GIT_USERNAME" `                                   //not null  // public
 	GitWorkingDir      string `env:"GIT_WORKING_DIRECTORY" envDefault:"/tmp/gitops/"` //working directory for git. might use pvc
@@ -174,11 +171,7 @@
 			return nil, err
 		}
 		if group != nil {
-<<<<<<< HEAD
-			config.GitlabGroupName = group.FullPath
-=======
 			config.GitlabGroupPath = group.FullPath
->>>>>>> 07dc1cc0
 		}
 		logger.Debugw("gitlab config", "config", config)
 		return &GitLabClient{
@@ -239,37 +232,11 @@
 	return err
 }
 func (impl GitLabClient) createProject(name, description string) (url string, err error) {
-<<<<<<< HEAD
-	/*
-		if impl.config.GitlabNamespaceID == 0 {
-
-			//coming soon
-
-			groups, res, err := impl.client.Groups.SearchGroup(impl.config.GitlabNamespaceName)
-			if err != nil {
-				// comming soon just dial up
-				logger.Errorw("error connecting to gitlab", "status code", res.StatusCode, "err", err.Error())
-				return "", err
-			}
-			if len(groups) == 0 {
-				logger.Errorw("no matching namespace found for gitlab")
-				return "", err
-			}
-			for _, group := range groups {
-				if impl.config.GitlabNamespaceName == group.Name {
-					impl.config.GitlabNamespaceID = group.ID
-				}
-			}
-		}
-	*/
-	/*var namespace = impl.config.GitlabGroupId
-=======
 	var namespace = impl.config.GitlabGroupId
->>>>>>> 07dc1cc0
 	namespaceId, err := strconv.Atoi(namespace)
 	if err != nil {
 		return "", err
-	}*/
+	}
 
 	// Create new project
 	p := &gitlab.CreateProjectOptions{
@@ -278,7 +245,7 @@
 		MergeRequestsEnabled: gitlab.Bool(true),
 		SnippetsEnabled:      gitlab.Bool(false),
 		Visibility:           gitlab.Visibility(gitlab.PrivateVisibility),
-		Path:                 &impl.config.GitlabGroupName,
+		NamespaceID:          &namespaceId,
 	}
 	project, _, err := impl.client.Projects.CreateProject(p)
 	if err != nil {
