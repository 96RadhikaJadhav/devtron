--- conflicted
+++ resolved
@@ -477,12 +477,9 @@
 		count = count + 1
 		_, err := impl.GetRepoUrl(projectName)
 		if err == nil {
-<<<<<<< HEAD
-			impl.logger.Infow("ensureProjectAvailability-1 passed", "count", count, "repoUrl", repoUrl)
-			time.Sleep(30 * time.Second)
-=======
->>>>>>> b0d22ffa
-			return true, nil
+			impl.logger.Infow("ensureProjectAvailability passed 1", "count", count, "repoUrl", repoUrl)
+			//return true, nil
+			break
 		}
 		responseErr, ok := err.(*github.ErrorResponse)
 		if !ok || responseErr.Response.StatusCode != 404 {
@@ -492,21 +489,20 @@
 			impl.logger.Errorw("error in validating repo", "err", err)
 		}
 		time.Sleep(10 * time.Second)
-	}/*
+	}
+
 	count = 0
 	for count < 3 && !verified {
 		count = count + 1
-		impl.logger.Infow("ensureProjectAvailability-2", "count", count, "repoUrl", repoUrl)
-		_, err := git.PlainOpen(repoUrl)
-		//_, err = impl.gitService.Clone(repoUrl, fmt.Sprintf("/tmp/ensure-clone/%s", projectName))
+		_, err = impl.gitService.Clone(repoUrl, fmt.Sprintf("/ensure-clone/%s", projectName))
 		if err == nil {
 			impl.logger.Infow("ensureProjectAvailability-2 passed", "count", count, "repoUrl", repoUrl)
 			return true, nil
 		}
 		if err != nil {
-			impl.logger.Errorw("error on ensure Availability for clone", "err", err)
+			impl.logger.Errorw("ensureProjectAvailability-2 failed", "count", count, "err", err)
 		}
 		time.Sleep(10 * time.Second)
-	}*/
+	}
 	return false, nil
 }