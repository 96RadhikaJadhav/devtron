--- conflicted
+++ resolved
@@ -165,14 +165,8 @@
 	return err
 }
 func (impl GitLabClient) createProject(name, description string) (url string, err error) {
-<<<<<<< HEAD
-	if impl.config.GitlabNamespaceID == 0 {
-		impl.logger.Info("TESTING ENV VARIABLE SETTING ...... found")
-		groups, res, err := impl.client.Groups.SearchGroup(impl.config.GitlabNamespaceName)
-=======
 	if impl.config.GitlabGroupID == 0 {
 		groups, res, err := impl.client.Groups.SearchGroup(impl.config.GitlabGroupName)
->>>>>>> ffd0c0ba
 		if err != nil {
 			logger.Errorw("error connecting to gitlab", "status code", res.StatusCode, "err", err.Error())
 			return "", err
@@ -186,8 +180,6 @@
 				impl.config.GitlabGroupID = group.ID
 			}
 		}
-	} else {
-		impl.logger.Info("TESTING ENV VARIABLE SETTING ......not found")
 	}
 	var namespace = impl.config.GitlabGroupID
 	// Create new project
